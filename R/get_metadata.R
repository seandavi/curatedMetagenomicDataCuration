--- conflicted
+++ resolved
@@ -1,9 +1,4 @@
-<<<<<<< HEAD
-library(curl)
-library(jsonlite)
-
 #' Get relevant metadata for each SRR using SRP
-=======
 #' Get relevant metadata for each SRR using SRP
 #'
 #' @param srp An SRP as a string beginning with the prefix "SRP"
@@ -23,7 +18,6 @@
 #' 5. "SRRs": A list of SRRs associated with the sample ID. 
 #' 
 #
->>>>>>> 4afa07a0
 get_metadata <- function(srp){
   url_lookup <- paste('https://api.omicidx.cancerdatasci.org/sra/studies/', srp, '/runs?size=500', sep="")
   srrs <- jsonlite::fromJSON(curl(url_lookup))$hits
